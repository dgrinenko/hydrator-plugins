--- conflicted
+++ resolved
@@ -68,12 +68,7 @@
       try {
         if (!fileSystem.rename(source, dest)) {
           if (!config.continueOnError) {
-<<<<<<< HEAD
-            throw new IOException(String.format("Failed to rename file '%s' to '%s'",
-                                                source.toString(), dest.toString()));
-=======
             throw new IOException(String.format("Failed to rename file %s to %s", source, dest));
->>>>>>> d85c2328
           }
           LOG.error("Failed to move file {} to {}", source, dest);
         }
@@ -123,12 +118,7 @@
       try {
         if (!fileSystem.rename(source, dest)) {
           if (!config.continueOnError) {
-<<<<<<< HEAD
-            throw new IOException(String.format("Failed to rename file '%s' to '%s'",
-                                                source.toString(), dest.toString()));
-=======
             throw new IOException(String.format("Failed to rename file %s to %s", source, dest));
->>>>>>> d85c2328
           }
           LOG.error("Failed to move file {} to {}", source, dest);
         }
