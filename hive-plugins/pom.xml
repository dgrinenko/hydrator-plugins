--- conflicted
+++ resolved
@@ -20,11 +20,7 @@
   <parent>
     <artifactId>hydrator-plugins</artifactId>
     <groupId>co.cask.hydrator</groupId>
-<<<<<<< HEAD
     <version>2.2.0-SNAPSHOT</version>
-=======
-    <version>2.1.1-SNAPSHOT</version>
->>>>>>> 8b127c61
   </parent>
 
   <name>Hive Hydrator Plugins</name>
