--- conflicted
+++ resolved
@@ -20,11 +20,7 @@
 
   <groupId>co.cask.hydrator</groupId>
   <artifactId>hydrator-plugins</artifactId>
-<<<<<<< HEAD
-  <version>1.3.2-SNAPSHOT</version>
-=======
   <version>1.4.0-SNAPSHOT</version>
->>>>>>> d31ba083
   <packaging>pom</packaging>
   <name>Hydrator Plugin Collection</name>
   <description>A collection of plugins for Cask Hydrator.</description>
