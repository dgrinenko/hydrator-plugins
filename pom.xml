--- conflicted
+++ resolved
@@ -40,11 +40,7 @@
     <module>mongodb-plugins</module>
     <module>spark-plugins</module>
     <module>transform-plugins</module>
-<<<<<<< HEAD
-    <module>copybookreader-plugins</module>
     <module>solrsearch-plugins</module>
-=======
->>>>>>> cb8aa666
   </modules>
 
   <licenses>
